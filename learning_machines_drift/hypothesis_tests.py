--- conflicted
+++ resolved
@@ -277,60 +277,6 @@
         results = self._calc(stats.mannwhitneyu)
         if verbose:
             print(about_str)
-<<<<<<< HEAD
-=======
-        return results
-
-    @staticmethod
-    def _chi_square(data1: pd.Series, data2: pd.Series) -> dict[str, float]:
-        """Perform a chi-square test on two category-like series.
-
-        Args:
-            data1 (pd.Series): First series.
-            data2 (pd.Series): Second series.
-
-        Returns:
-            dict[str, float]: dict of chi-square statistic and p-value.
-
-        """
-        # Get unique elements across all data
-        base: npt.NDArray[Any] = np.unique(np.append(data1, data2))
-        # Get counts of values in data1
-        d1_counter: Counter[Any] = Counter(data1)
-        # Get counts of values in data2
-        d2_counter: Counter[Any] = Counter(data2)
-        # Get counts in order of base for both counters
-        d1_counts: List[int] = [d1_counter[el] for el in base]
-        d2_counts: List[int] = [d2_counter[el] for el in base]
-        # Calculate chi-square
-        statistic, pvalue, _, _ = stats.chi2_contingency(
-            np.stack([d1_counts, d2_counts])
-        )
-        return {"statistic": statistic, "pvalue": pvalue}
-
-    def scipy_chisquare(self, verbose: bool = True) -> Any:
-        """Calculates feature-wise chi-square statistic and p-value for
-        the hypothesis test of independence of the observed frequencies.
-        Provides a test for the independence of two count distributions.
-        Assumes categorical underlying distributions.
-
-        Args:
-            verbose (bool): Boolean for verbose output to stdout.
-
-        Returns:
-            results (dict): Dictionary of statistics and  p-values by feature.
-
-        """
-        method = (
-            "SciPy chi-square test of independence of variables in a "
-            "contingency table."
-        )
-        description = (
-            "Chi-square test for categorical-like data comparing counts in "
-            "registered and reference data."
-        )
-        about_str = self._format_about_str(method=method, description=description)
->>>>>>> b2a992ab
 
         result_dict:Dict[str, Dict[str, float]]=results
         structured_result = StructuredResult("scipy_mannwhitneyu", result_dict)
