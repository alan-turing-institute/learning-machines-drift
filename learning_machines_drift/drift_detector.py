--- conflicted
+++ resolved
@@ -155,9 +155,6 @@
         )
 
     def log_features(self, features: pd.DataFrame) -> None:
-<<<<<<< HEAD
-        """Log dataset features"""
-=======
         """Logs dataset features in registered data.
 
         Args:
@@ -165,7 +162,6 @@
 
         """
 
->>>>>>> b2a992ab
         self.registered_features = features
         self.backend.save_logged_features(
             self.tag, self.identifier, self.registered_features
