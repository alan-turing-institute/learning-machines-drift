# pylint: disable=no-member
"""Module of drift types."""
from dataclasses import dataclass
from typing import List, Optional, Dict

import pandas as pd
from pydantic import BaseModel
from pygments import formatters, highlight, lexers


class FeatureSummary(BaseModel):
    """Provides a summary of a features dataframe."""

    #: int: Number of samples (rows).
    n_rows: int
    #: int: Number of features (columns).
    n_features: int


class LabelSummary(BaseModel):
    """Provides a summary of a labels series."""

    #: int: Number of samples (rows).
    n_rows: int
    #: int: Number of distinct labels. For example, for binary data, this would
    #: be equal to 2.
    n_labels: int


class LatentSummary(BaseModel):
    """Provides a summary of a latents dataframe."""

    #: int: Number of samples (rows).
    n_rows: int
    #: int: Number of latent features (columns).
    n_latents: int


class ShapeSummary(BaseModel):
    """Provides a summary of the object shapes in a dataset of features,
    labels and latents.
    """

    #: FeatureSummary: Features shape summary.
    features: FeatureSummary
    #: LabelSummary: Labels shape summary.
    labels: LabelSummary
    #: Optional[LatentSummary]: Optional latents shape summary.
    latents: Optional[LatentSummary]


class BaselineSummary(BaseModel):
    """Class for storing a shape summary with JSON string representation."""

    #: ShapeSummary: A shape summary instance of a dataset.
    shapes: ShapeSummary

    def __str__(self) -> str:
        """Generates a JSON string for shape summary of dataset."""
        output = self.json(indent=2)
        return str(
            highlight(output, lexers.JsonLexer(), formatters.TerminalFormatter())
        )


@dataclass
class Dataset:
    """Class for representing a drift dataset."""

    #: pd.DataFrame: A combined dataframe of input features and ground truth labels.
    features: pd.DataFrame
    #: pd.Series: A series of predicted labels from a model.
    labels: pd.Series
    #: Optional[pd.DataFrame]: An optional dataframe of latent variables per sample.
    latents: Optional[pd.DataFrame] = None

    @property
    def feature_names(self) -> List[str]:
        """Returns a list of features dataframe columns.

        Returns:
            List[str]: A list of feature column names as strings.

        """
        return list(self.features.columns)

    def unify(self) -> pd.DataFrame:
        """Returns a column-wise concatenated dataframe of features, labels and
        latents.

        Returns:
            pd.DataFrame: Column-wise concatenated dataframe of features,
                labels and latents.

<<<<<<< HEAD
    @staticmethod
    def from_dataset(dataset: Dataset) -> "DatasetLatent":
        """TODO PEP 257"""
        return DatasetLatent(dataset=dataset, latent=None)

@dataclass
class StructuredResult:
    """TODO PEP 257"""

    method_name: str
    results: Dict[str, Dict[str, float]]
=======
        """
        return pd.concat([self.features, self.labels, self.latents], axis=1)
>>>>>>> b2a992ab
<|MERGE_RESOLUTION|>--- conflicted
+++ resolved
@@ -92,7 +92,17 @@
             pd.DataFrame: Column-wise concatenated dataframe of features,
                 labels and latents.
 
-<<<<<<< HEAD
+        """
+        return pd.concat([self.features, self.labels, self.latents], axis=1)
+
+
+@dataclass
+class DatasetLatent:
+    """TODO PEP 257"""
+
+    dataset: Dataset
+    latent: Optional[pd.DataFrame]
+
     @staticmethod
     def from_dataset(dataset: Dataset) -> "DatasetLatent":
         """TODO PEP 257"""
@@ -103,8 +113,4 @@
     """TODO PEP 257"""
 
     method_name: str
-    results: Dict[str, Dict[str, float]]
-=======
-        """
-        return pd.concat([self.features, self.labels, self.latents], axis=1)
->>>>>>> b2a992ab
+    results: Dict[str, Dict[str, float]]